from __future__ import division

import numpy as np

import chainer
from chainer.backends import cuda
import chainer.functions as F

from chainercv.links.model.fpn.misc import scale_img


class FasterRCNN(chainer.Chain):
    """Base class of Faster R-CNN with FPN.

    This is a base class of Faster R-CNN with FPN.

    Args:
        extractor (Link): A link that extracts feature maps.
            This link must have :obj:`scales`, :obj:`mean` and
            :meth:`forward`.
        rpn (Link): A link that has the same interface as
            :class:`~chainercv.links.model.fpn.RPN`.
            Please refer to the documentation found there.
        bbox_head (Link): A link that has the same interface as
            :class:`~chainercv.links.model.fpn.BboxHead`.
            Please refer to the documentation found there.
        mask_head (Link): A link that has the same interface as
            :class:`~chainercv.links.model.fpn.MaskHead`.
            Please refer to the documentation found there.
        return_values (list of strings): Determines the values
            returned by :meth:`predict`.
        min_size (int): A preprocessing paramter for :meth:`prepare`. Please
            refer to a docstring found for :meth:`prepare`.
        max_size (int): A preprocessing paramter for :meth:`prepare`. Note
            that the result of :meth:`prepare` can exceed this size due to
            alignment with stride.

    Parameters:
        nms_thresh (float): The threshold value
            for :func:`~chainercv.utils.non_maximum_suppression`.
            The default value is :obj:`0.45`.
            This value can be changed directly or by using :meth:`use_preset`.
        score_thresh (float): The threshold value for confidence score.
            If a bounding box whose confidence score is lower than this value,
            the bounding box will be suppressed.
            The default value is :obj:`0.6`.
            This value can be changed directly or by using :meth:`use_preset`.

    """

    stride = 32
    _accepted_return_values = ('rois', 'bboxes', 'labels', 'scores', 'masks')

    def __init__(self, extractor, rpn, bbox_head,
                 mask_head, return_values,
                 min_size=800, max_size=1333):
        for value_name in return_values:
            if value_name not in self._accepted_return_values:
                raise ValueError(
                    '{} is not included in accepted value names {}'.format(
                        value_name, self._accepted_return_values))
        self._return_values = return_values

        self._store_rpn_outputs = 'rois' in self._return_values
        self._run_bbox = any([key in self._return_values
                              for key in
                              ['bboxes', 'labels', 'scores', 'masks']])
        self._run_mask = 'masks' in self._return_values
        super(FasterRCNN, self).__init__()

        with self.init_scope():
            self.extractor = extractor
            self.rpn = rpn
            if self._run_bbox:
                self.bbox_head = bbox_head
            if self._run_mask:
                self.mask_head = mask_head

        self.min_size = min_size
        self.max_size = max_size

        self.use_preset('visualize')

    def use_preset(self, preset):
        """Use the given preset during prediction.

        This method changes values of :obj:`nms_thresh` and
        :obj:`score_thresh`. These values are a threshold value
        used for non maximum suppression and a threshold value
        to discard low confidence proposals in :meth:`predict`,
        respectively.

        If the attributes need to be changed to something
        other than the values provided in the presets, please modify
        them by directly accessing the public attributes.

        Args:
            preset ({'visualize', 'evaluate'}): A string to determine the
                preset to use.
        """

        if preset == 'visualize':
            self.nms_thresh = 0.5
            self.score_thresh = 0.7
        elif preset == 'evaluate':
            self.nms_thresh = 0.5
            self.score_thresh = 0.05
        else:
            raise ValueError('preset must be visualize or evaluate')

    def forward(self, x):
        assert(not chainer.config.train)
        hs = self.extractor(x)
        rpn_locs, rpn_confs = self.rpn(hs)
        anchors = self.rpn.anchors(h.shape[2:] for h in hs)
        rois, roi_indices = self.rpn.decode(
            rpn_locs, rpn_confs, anchors, x.shape)
        return hs, rois, roi_indices

    def predict(self, imgs):
        """Conduct inference on the given images.

        The value returned by this method is decided based on
        the argument :obj:`return_values` of :meth:`__init__`.

        Examples:

            >>> from chainercv.links import FasterRCNNFPNResNet50
            >>> model = FasterRCNNFPNResNet50(
            ...     pretrained_model='coco',
            ...     return_values=['rois', 'bboxes', 'labels', 'scores'])
            >>> rois, bboxes, labels, scores = model.predict(imgs)

        Args:
            imgs (iterable of numpy.ndarray): Inputs.

        Returns:
            tuple of lists:
            The table below shows the input and possible outputs.

        .. csv-table::
            :header: name, shape, dtype, format

            :obj:`imgs`, ":math:`[(3, H, W)]`", :obj:`float32`, \
            "RGB, :math:`[0, 255]`"
            :obj:`rois`, ":math:`[(R', 4)]`", :obj:`float32`, \
            ":math:`(y_{min}, x_{min}, y_{max}, x_{max})`"
            :obj:`bboxes`, ":math:`[(R, 4)]`", :obj:`float32`, \
            ":math:`(y_{min}, x_{min}, y_{max}, x_{max})`"
            :obj:`scores`, ":math:`[(R,)]`", :obj:`float32`, \
            --
            :obj:`labels`, ":math:`[(R,)]`", :obj:`int32`, \
            ":math:`[0, \#fg\_class - 1]`"
            :obj:`masks`, ":math:`[(R, H, W)]`", :obj:`bool`, --

        """
        output = {}

        sizes = [img.shape[1:] for img in imgs]
        x, scales = self.prepare(imgs)

        with chainer.using_config('train', False), chainer.no_backprop_mode():
<<<<<<< HEAD
            hs, rpn_rois, rpn_roi_indices = self(x)
            if self._store_rpn_outputs:
                rpn_rois_cpu = [
                    chainer.backends.cuda.to_cpu(rpn_roi) / scale
                    for rpn_roi, scale in
                    zip(_flat_to_list(rpn_rois, rpn_roi_indices, len(imgs)),
                        scales)]
                output.update({'rois': rpn_rois_cpu})

        if self._run_bbox:
            bbox_rois, bbox_roi_indices = self.bbox_head.distribute(
                rpn_rois, rpn_roi_indices)
            with chainer.using_config(
                    'train', False), chainer.no_backprop_mode():
                head_locs, head_confs = self.bbox_head(
                    hs, bbox_rois, bbox_roi_indices)
            bboxes, labels, scores = self.bbox_head.decode(
                bbox_rois, bbox_roi_indices, head_locs, head_confs,
                scales, sizes, self.nms_thresh, self.score_thresh)
            bboxes_cpu = [
                chainer.backends.cuda.to_cpu(bbox) for bbox in bboxes]
            labels_cpu = [
                chainer.backends.cuda.to_cpu(label) for label in labels]
            scores_cpu = [cuda.to_cpu(score) for score in scores]
            output.update({'bboxes': bboxes_cpu, 'labels': labels_cpu,
                           'scores': scores_cpu})

        if self._run_mask:
            rescaled_bboxes = [bbox * scale
                               for scale, bbox in zip(scales, bboxes)]
            # Change bboxes to RoI and RoI indices format
            mask_rois_before_reordering, mask_roi_indices_before_reordering =\
                _list_to_flat(rescaled_bboxes)
            mask_rois, mask_roi_indices, order = self.mask_head.distribute(
                mask_rois_before_reordering,
                mask_roi_indices_before_reordering)
            with chainer.using_config(
                    'train', False), chainer.no_backprop_mode():
                segms = F.sigmoid(
                    self.mask_head(hs, mask_rois, mask_roi_indices)).data
            # Put the order of proposals back to the one used by bbox head.
            segms = segms[order]
            segms = _flat_to_list(
                segms, mask_roi_indices_before_reordering, len(imgs))
            segms = [segm if segm is not None else
                     self.xp.zeros(
                         (0, self.mask_head.segm_size,
                          self.mask_head.segm_size), dtype=np.float32)
                     for segm in segms]
            segms = [chainer.backends.cuda.to_cpu(segm) for segm in segms]
            # Currently MaskHead only supports numpy inputs
            masks_cpu = self.mask_head.decode(
                segms, bboxes_cpu, labels_cpu, sizes)
            output.update({'masks': masks_cpu})
        return tuple([output[key] for key in self._return_values])
=======
            rois, roi_indices, head_locs, head_confs = self.forward(x)
        bboxes, labels, scores = self.head.decode(
            rois, roi_indices, head_locs, head_confs,
            scales, sizes, self.nms_thresh, self.score_thresh)

        bboxes = [cuda.to_cpu(bbox) for bbox in bboxes]
        labels = [cuda.to_cpu(label) for label in labels]
        scores = [cuda.to_cpu(score) for score in scores]
        return bboxes, labels, scores
>>>>>>> b7de02fd

    def prepare(self, imgs):
        """Preprocess images.

        Args:
            imgs (iterable of numpy.ndarray): Arrays holding images.
                All images are in CHW and RGB format
                and the range of their value is :math:`[0, 255]`.

        Returns:
            Two arrays: preprocessed images and \
            scales that were caluclated in prepocessing.

        """
        scales = []
        resized_imgs = []
        for img in imgs:
            img, scale = scale_img(
                img, self.min_size, self.max_size)
            img -= self.extractor.mean
            scales.append(scale)
            resized_imgs.append(img)
        pad_size = np.array(
            [im.shape[1:] for im in resized_imgs]).max(axis=0)
        pad_size = (
            np.ceil(pad_size / self.stride) * self.stride).astype(int)
        x = np.zeros(
            (len(imgs), 3, pad_size[0], pad_size[1]), dtype=np.float32)
        for i, im in enumerate(resized_imgs):
            _, H, W = im.shape
            x[i, :, :H, :W] = im
        x = self.xp.array(x)

        return x, scales


def _list_to_flat(array_list):
    xp = chainer.backends.cuda.get_array_module(array_list[0])

    indices = xp.concatenate(
        [i * xp.ones((len(array),), dtype=np.int32) for
         i, array in enumerate(array_list)], axis=0)
    flat = xp.concatenate(array_list, axis=0)
    return flat, indices


def _flat_to_list(flat, indices, B):
    array_list = []
    for i in range(B):
        array = flat[indices == i]
        if len(array) > 0:
            array_list.append(array)
        else:
            array_list.append(None)
    return array_list<|MERGE_RESOLUTION|>--- conflicted
+++ resolved
@@ -160,7 +160,6 @@
         x, scales = self.prepare(imgs)
 
         with chainer.using_config('train', False), chainer.no_backprop_mode():
-<<<<<<< HEAD
             hs, rpn_rois, rpn_roi_indices = self(x)
             if self._store_rpn_outputs:
                 rpn_rois_cpu = [
@@ -216,17 +215,6 @@
                 segms, bboxes_cpu, labels_cpu, sizes)
             output.update({'masks': masks_cpu})
         return tuple([output[key] for key in self._return_values])
-=======
-            rois, roi_indices, head_locs, head_confs = self.forward(x)
-        bboxes, labels, scores = self.head.decode(
-            rois, roi_indices, head_locs, head_confs,
-            scales, sizes, self.nms_thresh, self.score_thresh)
-
-        bboxes = [cuda.to_cpu(bbox) for bbox in bboxes]
-        labels = [cuda.to_cpu(label) for label in labels]
-        scores = [cuda.to_cpu(score) for score in scores]
-        return bboxes, labels, scores
->>>>>>> b7de02fd
 
     def prepare(self, imgs):
         """Preprocess images.
