--- conflicted
+++ resolved
@@ -6,16 +6,9 @@
 import chainer
 from chainer.utils import type_check
 
-<<<<<<< HEAD
-from chainercv.transforms import chw_to_pil_image
-from chainercv.utils.extension_utils import check_type
-from chainercv.utils.extension_utils import forward
-from chainercv.visualizations import vis_bbox
-=======
 from chainercv.tasks import vis_bbox
 from chainercv.utils import check_type
 from chainercv.utils import forward
->>>>>>> 02881931
 
 try:
     from matplotlib import pyplot as plot
