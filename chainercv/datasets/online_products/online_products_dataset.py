import numpy as np
import os

from chainer.dataset import download

from chainercv.chainer_experimental.datasets.sliceable import GetterDataset
from chainercv import utils


root = 'pfnet/chainercv/online_products'
url = 'ftp://cs.stanford.edu/cs/cvgl/Stanford_Online_Products.zip'

online_products_super_label_names = (
    'bicycle',
    'cabinet',
    'chainer',
    'coffe_maker',
    'fan',
    'kettle',
    'lamp',
    'mug',
    'sofa',
    'stapler',
    'table',
    'toaster'
)


def _get_online_products():
    data_root = download.get_dataset_directory(root)
    base_path = os.path.join(data_root, 'Stanford_Online_Products')
    if os.path.exists(base_path):
        # skip downloading
        return base_path

    download_file_path = utils.cached_download(url)
    ext = os.path.splitext(url)[1]
    utils.extractall(download_file_path, data_root, ext)
    return base_path


class OnlineProductsDataset(GetterDataset):

    """Dataset class for `Stanford Online Products Dataset`_.

    .. _`Stanford Online Products Dataset`:
        http://cvgl.stanford.edu/projects/lifted_struct

    The :obj:`split` selects train and test split of the dataset as done in
    [#]_. The train split contains the first 11318 classes and the test
    split contains the remaining 11316 classes.

    .. [#] Hyun Oh Song, Yu Xiang, Stefanie Jegelka, Silvio Savarese.
        `Deep Metric Learning via Lifted Structured Feature Embedding\
        <https://arxiv.org/abs/1511.06452>`_. arXiv 2015.

    Args:
        data_dir (string): Path to the root of the training data. If this is
            :obj:`auto`, this class will automatically download data for you
            under :obj:`$CHAINER_DATASET_ROOT/pfnet/chainercv/online_products`.
        split ({'train', 'test'}): Select a split of the dataset.

    This dataset returns the following data.

    .. csv-table::
        :header: name, shape, dtype, format

        :obj:`img`, ":math:`(3, H, W)`", :obj:`float32`, \
        "RGB, :math:`[0, 255]`"
        :obj:`label`, scalar, :obj:`int32`, ":math:`[0, \#class - 1]`"
        :obj:`super_label`, scalar, :obj:`int32`, \
        ":math:`[0, \#super\_class - 1]`"
    """

    def __init__(self, data_dir='auto', split='train'):
        super(OnlineProductsDataset, self).__init__()

        if data_dir == 'auto':
            data_dir = _get_online_products()
        self.data_dir = data_dir

        anno_path = os.path.join(data_dir, 'Ebay_{}.txt'.format(split))
        annos = [anno.strip().split() for anno in open(anno_path)][1:]
        self.labels = np.array([int(anno[1]) - 1 for anno in annos],
                               dtype=np.int32)
        self.super_labels = np.array([int(anno[2]) - 1 for anno in annos],
                                     dtype=np.int32)
        self.paths = [os.path.join(data_dir, anno[3]) for anno in annos]

        self.add_getter('img', lambda i:
                        utils.read_image(self.paths[i], color=True))
        self.add_getter('label', lambda i:
                        np.array(self.class_ids[i], np.int32))
        self.add_getter('super_label', lambda i:
                        np.array(self.super_class_ids[i], np.int32))

<<<<<<< HEAD
        Args:
            i (int): The index of the example.
        Returns:
            i-th example

        """
        img = utils.read_image(self.paths[i], color=True)

        label = self.labels[i]
        super_label = self.super_labels[i]
        return img, label, super_label
=======
    def __len__(self):
        return len(self.paths)
>>>>>>> feabe705
<|MERGE_RESOLUTION|>--- conflicted
+++ resolved
@@ -79,13 +79,16 @@
             data_dir = _get_online_products()
         self.data_dir = data_dir
 
-        anno_path = os.path.join(data_dir, 'Ebay_{}.txt'.format(split))
-        annos = [anno.strip().split() for anno in open(anno_path)][1:]
-        self.labels = np.array([int(anno[1]) - 1 for anno in annos],
-                               dtype=np.int32)
-        self.super_labels = np.array([int(anno[2]) - 1 for anno in annos],
-                                     dtype=np.int32)
-        self.paths = [os.path.join(data_dir, anno[3]) for anno in annos]
+        self.class_ids = []
+        self.super_class_ids = []
+        self.paths = []
+        # for split in ['train', 'test']:
+        id_list_file = os.path.join(data_dir, 'Ebay_{}.txt'.format(split))
+        ids_tmp = [id_.strip().split() for id_ in open(id_list_file)][1:]
+        # ids start from 0
+        self.class_ids += [int(id_[1]) - 1 for id_ in ids_tmp]
+        self.super_class_ids += [int(id_[2]) - 1 for id_ in ids_tmp]
+        self.paths += [os.path.join(data_dir, id_[3]) for id_ in ids_tmp]
 
         self.add_getter('img', lambda i:
                         utils.read_image(self.paths[i], color=True))
@@ -94,19 +97,5 @@
         self.add_getter('super_label', lambda i:
                         np.array(self.super_class_ids[i], np.int32))
 
-<<<<<<< HEAD
-        Args:
-            i (int): The index of the example.
-        Returns:
-            i-th example
-
-        """
-        img = utils.read_image(self.paths[i], color=True)
-
-        label = self.labels[i]
-        super_label = self.super_labels[i]
-        return img, label, super_label
-=======
     def __len__(self):
-        return len(self.paths)
->>>>>>> feabe705
+        return len(self.paths)