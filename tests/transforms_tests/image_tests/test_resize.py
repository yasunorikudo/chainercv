--- conflicted
+++ resolved
@@ -51,16 +51,9 @@
 
     def test_resize_raise_error_with_cv2(self):
         img = np.random.uniform(size=(3, 24, 32))
-<<<<<<< HEAD
-        chainer.global_config.cv_resize_backend = 'cv2'
-        with self.assertRaises(ValueError):
-            resize(img, size=(32, 64))
-        chainer.global_config.cv_resize_backend = None
-=======
         with chainer.using_config('cv_resize_backend', 'cv2'):
             with self.assertRaises(ValueError):
                 resize(img, size=(32, 64))
->>>>>>> 9b5e77b2
 
 
 testing.run_module(__name__, __file__)